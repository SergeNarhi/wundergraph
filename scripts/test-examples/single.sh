#!/bin/sh

usage()
{
  echo "Usage: $0 [-u]" 1>&2
  echo "This script tests a single example, optionally updating dependencies to point to workspace" 1>&2
  echo "It must be run from the example directory e.g. ../../scripts/test-example.sh" 1>&2
  exit 2
}

default_node_url=http://localhost:9991
update_package_json="no"

kill_with_children() {
    local pid=$1
    if children="`pgrep -P ${pid}`"; then
        for child in $children; do
            kill_with_children ${child}
        done
    fi
    # Ignore errors here
    kill ${pid} > /dev/null 2> /dev/null || true
}

args=`getopt uh $*`
if test $? -ne 0; then
    usage
fi
set -- $args

while :; do
    case "$1" in
        -u)
            update_package_json="yes"
            shift
        ;;
        -h)
            usage
        ;;
        --)
            shift; break
            ;;
    esac
done

if ! test -f package.json || ! test -d ../../examples; then
    echo "Run this from the example directory" 1>&2
    exit 1
fi

set -e

# Wipe cache and generated files. This should have no impact in
# CI, but helps when testing locally
rm -fr .wundergraph/generated .wundergraph/cache

# Replace @wundergraph dependencies with workspace
if test ${update_package_json} = "yes"; then
    sed -i.bak -E 's/(@wundergraph\/.*": ")\^[0-9\.]+/\1workspace:*/g' package.json
    rm -fr package.json.bak

    # We're replacing modules with workspace copies, need to use
    # pnpm to install since npm doesn't understand workspaces
    pnpm install
fi

# If we have an example .env.example file
# copy it to .env to use default values in the CI
if test -f .env.example && ! test -f .env; then
	cp -n .env.example .env
fi

if ! test -d node_modules; then
    npm install
fi

# Check for a script to bring up the required services
npm start &
pid=$!

trap "kill_with_children ${pid}" EXIT

# Wait for code generation to complete
while ! test -f .wundergraph/generated/wundergraph.schema.graphql; do
    sleep 0.1
    # Make sure npm start is still running
    kill -0 ${pid}
done


# Run test if available, otherwise just build or type-check
if grep -q '"test"' package.json; then
    WG_NODE_URL=${default_node_url} npm test
<<<<<<< HEAD
elif grep -q '"check"' package.json; then
    npm run check
elif grep -q '"build"' package.json; then
    npm run build
fi

if grep -q '"test:playwright"' package.json; then
    # This is a no-op if playwright is already installed
    npx -- playwright install --with-deps chromium
    WG_NODE_URL=${default_node_url} npm run test:playwright
=======
fi

if grep -q '"test:playwright"' package.json; then
    # This is a no-op if playwright is already installed
    npx -- playwright install --with-deps chromium
    WG_NODE_URL=${default_node_url} npm run test:playwright
fi

# If the example uses Next.js, compile it
if grep -q '"build:next"' package.json; then
    # This example doesn't build under a pnpm workspace
    if !grep -q '"nextjs-react-query"' package.json; then
        npm run build:next
    fi
elif grep -q '"check"' package.json; then
    npm run check
>>>>>>> f2e1ec10
fi


# If we have something to cleanup e.g. a Docker cluster, do it
if grep -q '"cleanup"' package.json; then
    echo "Cleaning up"
    npm run cleanup
fi

# Restore package.json
if test ${update_package_json} = "yes"; then
    git checkout -f package.json
fi<|MERGE_RESOLUTION|>--- conflicted
+++ resolved
@@ -91,18 +91,6 @@
 # Run test if available, otherwise just build or type-check
 if grep -q '"test"' package.json; then
     WG_NODE_URL=${default_node_url} npm test
-<<<<<<< HEAD
-elif grep -q '"check"' package.json; then
-    npm run check
-elif grep -q '"build"' package.json; then
-    npm run build
-fi
-
-if grep -q '"test:playwright"' package.json; then
-    # This is a no-op if playwright is already installed
-    npx -- playwright install --with-deps chromium
-    WG_NODE_URL=${default_node_url} npm run test:playwright
-=======
 fi
 
 if grep -q '"test:playwright"' package.json; then
@@ -119,7 +107,6 @@
     fi
 elif grep -q '"check"' package.json; then
     npm run check
->>>>>>> f2e1ec10
 fi
 
 
