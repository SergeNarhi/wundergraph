{
  "name": "wundergraph-nextjs",
  "version": "0.1.0",
  "private": true,
  "scripts": {
    "start": "run-p dev wundergraph open",
    "wundergraph": "wunderctl up --debug",
    "generate": "wunderctl generate --debug",
    "open": "wait-on -d 500 http://localhost:9991 && open-cli http://localhost:3000",
    "build": "npm run generate && npm run build:next",
    "build:next": "next build",
    "dev": "next dev",
    "check": "tsc --noEmit",
    "test": "jest",
    "test:playwright": "npx -- playwright test"
  },
  "dependencies": {
    "@wundergraph/nextjs": "^0.7.7",
    "@wundergraph/sdk": "^0.130.2",
    "graphql": "^16.3.0",
    "next": "^13.1.1",
    "react": "^18.0.0",
    "react-dom": "^18.0.0",
    "swr": "^2.0.0"
  },
  "devDependencies": {
    "@jest/globals": "^29.3.1",
<<<<<<< HEAD
    "@playwright/test": "^1.28.1",
=======
>>>>>>> 473653f5
    "@types/node": "^17.0.15",
    "@types/node-fetch": "^2.6.2",
    "@types/react": "^18.0.6",
    "jest": "^29.3.1",
    "node-fetch": "^2.6.7",
    "npm-run-all": "^4.1.5",
    "open-cli": "^7.0.1",
    "ts-jest": "^29.0.3",
    "ts-node": "^10.8.0",
    "typescript": "^4.8.2",
    "wait-on": "^6.0.1"
  }
}<|MERGE_RESOLUTION|>--- conflicted
+++ resolved
@@ -25,10 +25,7 @@
   },
   "devDependencies": {
     "@jest/globals": "^29.3.1",
-<<<<<<< HEAD
     "@playwright/test": "^1.28.1",
-=======
->>>>>>> 473653f5
     "@types/node": "^17.0.15",
     "@types/node-fetch": "^2.6.2",
     "@types/react": "^18.0.6",
