{
  "name": "@wundergraph/sdk",
  "version": "0.129.0",
  "license": "Apache-2.0",
  "exports": {
    ".": {
      "types": "./dist/index.d.ts",
      "default": "./dist/index.js"
    },
    "./client": {
      "types": "./dist/client/index.d.ts",
      "default": "./dist/client/index.js"
    },
    "./testing": {
      "types": "./dist/testing/index.d.ts",
      "default": "./dist/testing/index.js"
    },
    "./internal": {
      "types": "./dist/internal/index.d.ts",
      "default": "./dist/internal/index.js"
    },
    "./server": {
      "types": "./dist/server/index.d.ts",
      "default": "./dist/server/index.js"
    },
    "./internal/logger": {
      "types": "./dist/logger/index.d.ts",
      "default": "./dist/logger/index.js"
    },
    "./dist/*": {
      "types": "./dist/*.d.ts",
      "default": "./dist/*.js"
    }
  },
  "typesVersions": {
    "*": {
      "client": [
        "./dist/client"
      ],
      "testing": [
        "./dist/testing"
      ],
      "internal": [
        "./dist/internal"
      ],
      "server": [
        "./dist/server"
      ],
      "internal/logger": [
        "./dist/logger"
      ]
    }
  },
  "main": "./dist/index.js",
  "types": "./dist/index.d.ts",
  "description": "WunderGraph SDK",
  "files": [
    "dist"
  ],
  "bin": {
    "wunderctl": "./dist/wunderctl/bin/run.js"
  },
  "publishConfig": {
    "registry": "https://registry.npmjs.org",
    "access": "public"
  },
  "repository": {
    "type": "git",
    "url": "git+https://github.com/wundergraph/wundergraph.git"
  },
  "homepage": "https://wundergraph.com",
  "author": {
    "name": "WunderGraph Maintainers",
    "email": "info@wundergraph.com"
  },
  "bugs": {
    "url": "https://github.com/wundergraph/wundergraph/issues"
  },
  "tsd": {
    "directory": "./test-d",
    "compilerOptions": {
      "typeRoots": []
    }
  },
  "scripts": {
    "clean": "rimraf ./dist",
    "build": "tsc",
    "watch": "tsc -w",
    "test": "jest && tsd",
    "test:int": "TEST_INTEGRATION=true jest"
  },
  "devDependencies": {
    "@types/axios": "^0.14.0",
    "@types/chai": "^4.2.22",
    "@types/cors": "^2.8.10",
    "@types/debug": "^4.1.7",
    "@types/jest": "^28.1.1",
    "@types/js-yaml": "^4.0.0",
    "@types/json-schema": "^7.0.6",
    "@types/lodash": "^4.14.178",
    "@types/node": "^14.18.16",
    "@types/node-fetch": "^2.6.2",
    "@types/object-hash": "^1.3.4",
    "chai": "^4.3.4",
    "jest": "^29.0.3",
    "nock": "^13.2.9",
    "node-fetch": "^2.6.7",
    "ts-jest": "^29.0.1",
    "tsd": "^0.24.1",
    "typescript": "^4.8.2"
  },
  "dependencies": {
    "@fastify/formbody": "^7.3.0",
    "@graphql-tools/schema": "^8.3.10",
    "@prisma/generator-helper": "^3.9.2",
    "@web-std/fetch": "^4.1.0",
    "@wundergraph/protobuf": "workspace:^0.100.0",
<<<<<<< HEAD
    "@wundergraph/wunderctl": "workspace:>=0.121.0",
    "axios": "^0.27.2",
=======
    "@wundergraph/wunderctl": "workspace:>=0.122.0",
    "axios": "^0.26.1",
>>>>>>> 45921a3b
    "axios-retry": "^3.3.1",
    "close-with-grace": "^1.1.0",
    "execa": "5.1.1",
    "fastify": "^4.10.2",
    "fastify-plugin": "^4.4.0",
    "graphql": "^16.6.0",
    "graphql-helix": "^1.13.0",
    "handlebars": "^4.7.7",
    "js-yaml": "^4.1.0",
    "json-schema": "^0.4.0",
    "lodash": "^4.17.21",
    "long": "^5.2.0",
    "object-hash": "^2.2.0",
    "openapi-types": "^10.0.0",
    "pino": "^8.8.0",
    "pino-pretty": "^9.1.1",
    "postman-collection": "^4.1.1",
    "prettier": "^2.7.1",
    "protobufjs": "^6.11.2",
    "swagger2openapi": "^7.0.8",
    "terminate": "^2.5.0",
    "ts-retry-promise": "^0.7.0"
  },
  "jest": {
    "preset": "ts-jest",
    "testPathIgnorePatterns": [
      "dist"
    ],
    "testEnvironment": "node"
  },
  "sideEffects": false
}<|MERGE_RESOLUTION|>--- conflicted
+++ resolved
@@ -115,13 +115,8 @@
     "@prisma/generator-helper": "^3.9.2",
     "@web-std/fetch": "^4.1.0",
     "@wundergraph/protobuf": "workspace:^0.100.0",
-<<<<<<< HEAD
-    "@wundergraph/wunderctl": "workspace:>=0.121.0",
-    "axios": "^0.27.2",
-=======
     "@wundergraph/wunderctl": "workspace:>=0.122.0",
     "axios": "^0.26.1",
->>>>>>> 45921a3b
     "axios-retry": "^3.3.1",
     "close-with-grace": "^1.1.0",
     "execa": "5.1.1",
