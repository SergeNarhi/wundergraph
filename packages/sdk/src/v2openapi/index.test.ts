--- conflicted
+++ resolved
@@ -1,8 +1,4 @@
-<<<<<<< HEAD
-import { openApiSpecificationToRESTApiObject, RESTApiBuilder } from './index';
-=======
-import { getFormattedFieldName, getFormattedPath, openApiSpecificationToRESTApiObject } from './index';
->>>>>>> 7bb9b9f2
+import { getFormattedFieldName, getFormattedPath, openApiSpecificationToRESTApiObject, RESTApiBuilder } from './index';
 import * as fs from 'fs';
 import path from 'path';
 import { JSONSchema7Type } from 'json-schema';
@@ -128,7 +124,6 @@
 	expect(actual.Schema).toMatchSnapshot('users_meta_schema');
 });
 
-<<<<<<< HEAD
 describe('RestApiBuilderTests', () => {
 	const newRestApiBuilder = () =>
 		new RESTApiBuilder(
@@ -236,7 +231,9 @@
 			expect(restApiBuilder['enumMappings'][0].typeName).toBe(typeName);
 			expect(restApiBuilder['enumMappings'][0].values).toEqual(values);
 		});
-=======
+	});
+});
+
 describe('Path formatting tests', () => {
 	test('that splitting a path into an empty array remains unformatted', () => {
 		expect(getFormattedPath('/')).toBe('/');
@@ -272,6 +269,5 @@
 		expect(getFormattedFieldName('gimme/some-_other/kind_-_of__----field--___name__pretty/--please')).toBe(
 			'gimme_someOther_kindOfFieldNamePretty_Please'
 		);
->>>>>>> 7bb9b9f2
 	});
 });