{
  "name": "@wundergraph/nextjs",
  "version": "0.3.23",
  "license": "Apache-2.0",
  "main": "./dist/index.js",
  "types": "./dist/index.d.ts",
  "files": [
    "dist"
  ],
  "description": "WunderGraph Next.js integration",
  "publishConfig": {
    "registry": "https://registry.npmjs.org",
    "access": "public"
  },
  "repository": {
    "type": "git",
    "url": "git+https://github.com/wundergraph/wundergraph.git"
  },
  "homepage": "https://wundergraph.com",
  "author": {
    "name": "WunderGraph Maintainers",
    "email": "info@wundergraph.com"
  },
  "bugs": {
    "url": "https://github.com/wundergraph/wundergraph/issues"
  },
  "scripts": {
    "build": "tsc",
    "watch": "tsc -w"
  },
  "devDependencies": {
    "@types/node": "^17.0.32",
    "@types/object-hash": "^1.3.4",
    "@types/react": "^18.0.15",
    "@wundergraph/sdk": "workspace:^0.120.0",
    "react": "^18.1.0",
    "react-dom": "^18.1.0",
    "typescript": "^4.8.2",
    "swr": "^2.0.0-rc.0"
  },
  "peerDependencies": {
    "@wundergraph/sdk": ">=0.91.0",
    "react": "^16.8.0 || ^17.0.2 || ^18.0.0",
    "react-dom": "^16.8.0 || ^17.0.2 || ^18.0.0",
    "swr": "^2.0.0-rc.0"
  },
  "dependencies": {
<<<<<<< HEAD
    "@wundergraph/protobuf": "workspace:^0.97.0",
    "@wundergraph/swr": "workspace:*",
=======
    "@wundergraph/protobuf": "workspace:^0.98.0",
>>>>>>> 5a420c18
    "handlebars": "^4.7.7",
    "next": "^12.1.6",
    "react-ssr-prepass": "^1.5.0"
  },
  "sideEffects": false
}<|MERGE_RESOLUTION|>--- conflicted
+++ resolved
@@ -45,12 +45,8 @@
     "swr": "^2.0.0-rc.0"
   },
   "dependencies": {
-<<<<<<< HEAD
-    "@wundergraph/protobuf": "workspace:^0.97.0",
+    "@wundergraph/protobuf": "workspace:^0.98.0",
     "@wundergraph/swr": "workspace:*",
-=======
-    "@wundergraph/protobuf": "workspace:^0.98.0",
->>>>>>> 5a420c18
     "handlebars": "^4.7.7",
     "next": "^12.1.6",
     "react-ssr-prepass": "^1.5.0"
