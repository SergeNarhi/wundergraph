package node

import (
	"context"
	"encoding/json"
	"errors"
	"fmt"
	"io/ioutil"
	"net"
	"net/http"
	"strings"
	"time"

	"github.com/gorilla/mux"
	"github.com/pires/go-proxyproto"
	"github.com/valyala/fasthttp"
	"go.uber.org/zap"
	"go.uber.org/zap/zapcore"
	"golang.org/x/sync/errgroup"
	"golang.org/x/time/rate"

	"github.com/wundergraph/wundergraph/pkg/apihandler"
	"github.com/wundergraph/wundergraph/pkg/engineconfigloader"
	"github.com/wundergraph/wundergraph/pkg/hooks"
	"github.com/wundergraph/wundergraph/pkg/httpidletimeout"
	"github.com/wundergraph/wundergraph/pkg/loadvariable"
	"github.com/wundergraph/wundergraph/pkg/logging"
	"github.com/wundergraph/wundergraph/pkg/node/nodetemplates"
	"github.com/wundergraph/wundergraph/pkg/pool"
	"github.com/wundergraph/wundergraph/pkg/validate"
	"github.com/wundergraph/wundergraph/pkg/wgpb"
)

const (
	rootEndpoint        = "/"
	healthCheckEndpoint = "/health"
)

func New(ctx context.Context, info BuildInfo, wundergraphDir string, log *zap.Logger) *Node {
	return &Node{
		info:           info,
		ctx:            ctx,
		configCh:       make(chan WunderNodeConfig),
		pool:           pool.New(),
		log:            log.With(zap.String("component", "@wundergraph/node")),
		WundergraphDir: wundergraphDir,
		apiClient: &fasthttp.Client{
			ReadTimeout:              time.Second * 10,
			WriteTimeout:             time.Second * 10,
			MaxIdleConnDuration:      time.Minute * 5,
			MaxConnDuration:          time.Minute * 10,
			MaxConnsPerHost:          100,
			DialDualStack:            true,
			NoDefaultUserAgentHeader: true,
		},
	}
}

type Node struct {
	ctx            context.Context
	info           BuildInfo
	configCh       chan WunderNodeConfig
	builder        *apihandler.Builder
	server         *http.Server
	pool           *pool.Pool
	log            *zap.Logger
	apiClient      *fasthttp.Client
	options        options
	WundergraphDir string
}

type options struct {
	staticConfig        *WunderNodeConfig
	fileSystemConfig    *string
	enableDebugMode     bool
	forceHttpsRedirects bool
	enableIntrospection bool
	configFileChange    chan struct{}
	globalRateLimit     struct {
		enable      bool
		requests    int
		perDuration time.Duration
	}
	disableGracefulShutdown bool
	insecureCookies         bool
	githubAuthDemo          GitHubAuthDemo
	devMode                 bool
	idleTimeout             time.Duration
	idleHandler             func()
	hooksServerHealthCheck  bool
	healthCheckTimeout      time.Duration
	prettyLogging           bool
}

type Option func(options *options)

func WithHooksServerHealthCheck(timeout time.Duration) Option {
	return func(options *options) {
		options.hooksServerHealthCheck = true
		options.healthCheckTimeout = timeout
	}
}

func WithStaticWunderNodeConfig(config WunderNodeConfig) Option {
	return func(options *options) {
		options.staticConfig = &config
	}
}

func WithGitHubAuthDemo(authDemo GitHubAuthDemo) Option {
	return func(options *options) {
		options.githubAuthDemo = authDemo
	}
}

// WithDevMode will set cookie secrets to a static, insecure, string
// This way, you stay logged in during development
// Should never be used in production
func WithDevMode() Option {
	return func(options *options) {
		options.devMode = true
	}
}

func WithInsecureCookies() Option {
	return func(options *options) {
		options.insecureCookies = true
	}
}

func WithIntrospection(enable bool) Option {
	return func(options *options) {
		options.enableIntrospection = enable
	}
}

func WithGlobalRateLimit(requests int, perDuration time.Duration) Option {
	return func(options *options) {
		options.globalRateLimit.enable = true
		options.globalRateLimit.requests = requests
		options.globalRateLimit.perDuration = perDuration
	}
}

func WithFileSystemConfig(configFilePath string) Option {
	return func(options *options) {
		options.fileSystemConfig = &configFilePath
	}
}

func WithConfigFileChange(event chan struct{}) Option {
	return func(options *options) {
		options.configFileChange = event
	}
}

func WithDebugMode(enable bool) Option {
	return func(options *options) {
		options.enableDebugMode = enable
	}
}

func WithPrettyLogging(enable bool) Option {
	return func(options *options) {
		options.prettyLogging = enable
	}
}

func WithForceHttpsRedirects(forceHttpsRedirects bool) Option {
	return func(options *options) {
		options.forceHttpsRedirects = forceHttpsRedirects
	}
}

// WithIdleTimeout makes the Node call the given handler after idleTimeout
// has elapsed without any requests while the server is running. If there
// are no requests, the handler will be called after idleTimeout counting
// from the server start.
func WithIdleTimeout(idleTimeout time.Duration, idleHandler func()) Option {
	return func(options *options) {
		options.idleTimeout = idleTimeout
		options.idleHandler = idleHandler
	}
}

func (n *Node) StartBlocking(opts ...Option) error {
	var options options
	for i := range opts {
		opts[i](&options)
	}

	n.options = options

	g := errgroup.Group{}

	switch {
	case options.staticConfig != nil:
		n.log.Info("Api config: static")

		g.Go(func() error {
			err := n.startServer(*options.staticConfig)
			if err != nil {
				n.log.Error("could not start a node",
					zap.Error(err),
				)
				return err
			}
			return nil
		})
	case options.fileSystemConfig != nil:
		n.log.Info("Api config: file polling",
			zap.String("config_file_name", *options.fileSystemConfig),
		)
		if options.configFileChange != nil {
			g.Go(func() error {
				err := n.reconfigureOnConfigUpdate()
				if err != nil {
					n.log.Error("could not reconfigure config update",
						zap.Error(err),
					)
					return err
				}
				return nil
			})

			g.Go(func() error {
				err := n.filePollConfig(*options.fileSystemConfig)
				if err != nil {
					n.log.Error("could not load config",
						zap.Error(err),
					)
					return err
				}
				return nil
			})
		}
	default:
		return errors.New("could not start a node. no config present")
	}

	return g.Wait()
}

func (n *Node) Shutdown(ctx context.Context) error {
	if n.server != nil {
		return n.server.Shutdown(ctx)
	}
	return nil
}

func (n *Node) Close() error {
	if n.builder != nil {
		if err := n.builder.Close(); err != nil {
			return err
		}
		n.builder = nil
	}
	if n.server != nil {
		if err := n.server.Close(); err != nil {
			return err
		}
		n.server = nil
	}
	return nil
}

func (n *Node) newListeners(configuration *apihandler.Listener) ([]net.Listener, error) {
	cfg := net.ListenConfig{
		KeepAlive: 90 * time.Second,
	}

	host, port := configuration.Host, configuration.Port

<<<<<<< HEAD
	var addrs []string
	if net.ParseIP(host) == nil {
		// Not an IP, resolve
		var err error
		addrs, err = net.LookupHost(host)
		if err != nil {
			return nil, fmt.Errorf("can't resolve host to listen on %s: %w", host, err)
		}
	} else {
		addrs = append(addrs, host)
	}

	var listeners []net.Listener
	for _, addr := range addrs {
		bindProto := ""
		address := ""
		// By default, Go uses dual stack. That means, if we pass 0.0.0.0 (ipv4), it will
		// bind on both IPv4 and IPv6. If we want to listen on IPv4 only, we need
		// to pass the network as tcp4. Dual stack has produced some issues in container environments
		// for those reasons we are using tcp4 or tcp6 explicitly.
		if IsIPv4(addr) {
			bindProto = "tcp4"
			address = addr
		} else if IsIPv6(addr) {
			// Filter out link-local addresses
			if strings.HasPrefix(addr, "fe80:") {
				continue
			}
			bindProto = "tcp6"
			address = fmt.Sprintf("[%s]", addr)
		} else {
			panic(fmt.Errorf("%s doesn't look like an IPv4 nor an IPv6", addr))
		}

		toListen := fmt.Sprintf("%s:%d", address, port)
		listener, err := cfg.Listen(context.Background(), bindProto, toListen)
		if err != nil {
			return nil, fmt.Errorf("error listening on %s: %w", toListen, err)
		}

		listeners = append(listeners, &proxyproto.Listener{
			Listener: listener,
		})
=======
	var addrs []net.IP
	// Calling LookupHost on an IP address will return the same
	// address, so we don't need to handle addresses and hostnames
	// differently
	hostAddrs, err := net.DefaultResolver.LookupHost(n.ctx, host)
	if err != nil {
		return nil, fmt.Errorf("can't resolve host to listen on %s: %w", host, err)
>>>>>>> 64546c1f
	}
	for _, addr := range hostAddrs {
		if ip := net.ParseIP(addr); ip != nil {
			addrs = append(addrs, ip)
		}
	}
	if len(addrs) == 0 {
		return nil, fmt.Errorf("host %s didn't resolve to any valid IP adddresses", host)
	}

	var listeners []net.Listener
	for _, addr := range addrs {
		saddr := addr.String()
		var bindAddr string
		var bindProto string
		// By default, Go uses dual stack. That means, if we pass 0.0.0.0 (ipv4), it will
		// bind on both IPv4 and IPv6. If we want to listen on IPv4 only, we need
		// to pass the network as tcp4. Dual stack has produced some issues in container environments
		// for those reasons we are using tcp4 or tcp6 explicitly.
		if addr.To4() != nil {
			bindProto = "tcp4"
			bindAddr = saddr
		} else {
			bindProto = "tcp6"
			bindAddr = fmt.Sprintf("[%s]", saddr)
		}

<<<<<<< HEAD
=======
		toListen := fmt.Sprintf("%s:%d", bindAddr, port)
		listener, err := cfg.Listen(n.ctx, bindProto, toListen)
		if err != nil {
			return nil, fmt.Errorf("error listening on %s: %w", toListen, err)
		}

		listeners = append(listeners, &proxyproto.Listener{
			Listener: listener,
		})
	}

>>>>>>> 64546c1f
	return listeners, nil
}

func (n *Node) HandleGracefulShutdown(gracefulTimeoutInSeconds int) {
	<-n.ctx.Done()

	n.log.Info("Initialize WunderNode shutdown ....")

	gracefulTimeoutDur := time.Duration(gracefulTimeoutInSeconds) * time.Second
	n.log.Info("Graceful shutdown WunderNode ...", zap.String("gracefulTimeout", gracefulTimeoutDur.String()))
	shutdownCtx, cancel := context.WithTimeout(context.Background(), gracefulTimeoutDur)
	defer cancel()

	if err := n.Shutdown(shutdownCtx); err != nil {
		n.log.Error("Error during WunderNode shutdown", zap.Error(err))
	}

	n.log.Info("WunderNode shutdown complete")
}

func (n *Node) GetHealthReport(ctx context.Context, hooksClient *hooks.Client) (*HealthCheckReport, bool) {
	healthCheck := &HealthCheckReport{
		ServerStatus: "NOT_READY",
		// For now we assume that the server is ready
		// because we don't have any health checks
		NodeStatus: "READY",
		BuildInfo:  n.info,
	}

	if n.options.hooksServerHealthCheck {
		ctx, cancel := context.WithTimeout(ctx, n.options.healthCheckTimeout)
		defer cancel()
		ok := hooksClient.DoHealthCheckRequest(ctx)
		if ok {
			healthCheck.ServerStatus = "READY"
		} else {
			return healthCheck, false
		}
	} else {
		healthCheck.ServerStatus = "SKIP"
	}

	return healthCheck, true
}

func (n *Node) startServer(nodeConfig WunderNodeConfig) error {
	logLevel := nodeConfig.Api.Options.Logging.Level
	if n.options.enableDebugMode {
		logLevel = zapcore.DebugLevel
	}

	n.log = logging.
		New(n.options.prettyLogging, n.options.enableDebugMode, logLevel).
		With(zap.String("component", "@wundergraph/node"))

	router := mux.NewRouter()

	internalRouter := router.PathPrefix("/internal").Subrouter()

	if n.options.globalRateLimit.enable {
		limiter := rate.NewLimiter(rate.Every(n.options.globalRateLimit.perDuration), n.options.globalRateLimit.requests)
		router.Use(func(handler http.Handler) http.Handler {
			return http.HandlerFunc(func(w http.ResponseWriter, r *http.Request) {
				if !limiter.Allow() {
					http.Error(w, "too many requests", http.StatusTooManyRequests)
					return
				}
				handler.ServeHTTP(w, r)
			})
		})
	}

	var streamClosers []chan struct{}

	n.setApiDevConfigDefaults(nodeConfig.Api)

	valid, messages := validate.ApiConfig(nodeConfig.Api)

	if !valid {
		n.log.Error("API config invalid",
			zap.Strings("errors", messages),
		)
		return errors.New("API config invalid")
	}

	dialer := &net.Dialer{
		Timeout:   10 * time.Second,
		KeepAlive: 90 * time.Second,
	}

	defaultTransport := &http.Transport{
		DialContext: func(ctx context.Context, network, addr string) (net.Conn, error) {
			return dialer.DialContext(ctx, network, addr)
		},
		ForceAttemptHTTP2:   true,
		MaxIdleConns:        1024,
		IdleConnTimeout:     90 * time.Second,
		TLSHandshakeTimeout: 10 * time.Second,
	}

	serverUrl := strings.TrimSuffix(nodeConfig.Api.Options.ServerUrl, "/")

	hooksClient := hooks.NewClient(serverUrl, n.log)

	transportFactory := apihandler.NewApiTransportFactory(nodeConfig.Api, hooksClient, n.options.enableDebugMode)

	n.log.Debug("http.Client.Transport",
		zap.Bool("enableDebugMode", n.options.enableDebugMode),
	)

	loader := engineconfigloader.New(n.WundergraphDir, engineconfigloader.NewDefaultFactoryResolver(
		transportFactory,
		defaultTransport,
		n.options.enableDebugMode,
		n.log,
		hooksClient,
	))

	builderConfig := apihandler.BuilderConfig{
		InsecureCookies:            n.options.insecureCookies,
		ForceHttpsRedirects:        n.options.forceHttpsRedirects,
		EnableDebugMode:            n.options.enableDebugMode,
		EnableIntrospection:        n.options.enableIntrospection,
		GitHubAuthDemoClientID:     n.options.githubAuthDemo.ClientID,
		GitHubAuthDemoClientSecret: n.options.githubAuthDemo.ClientSecret,
		HookServerURL:              serverUrl,
		DevMode:                    n.options.devMode,
	}

	n.builder = apihandler.NewBuilder(n.pool, n.log, loader, hooksClient, builderConfig)
	internalBuilder := apihandler.NewInternalBuilder(n.pool, n.log, loader)

	publicClosers, err := n.builder.BuildAndMountApiHandler(n.ctx, router, nodeConfig.Api)
	if err != nil {
		n.log.Error("BuildAndMountApiHandler", zap.Error(err))
	}
	streamClosers = append(streamClosers, publicClosers...)

	internalClosers, err := internalBuilder.BuildAndMountInternalApiHandler(n.ctx, internalRouter, nodeConfig.Api)
	if err != nil {
		n.log.Error("BuildAndMountInternalApiHandler", zap.Error(err))
	}

	streamClosers = append(streamClosers, internalClosers...)

	defer func() {
		for _, closer := range streamClosers {
			close(closer)
		}
	}()

	router.Handle(rootEndpoint, http.HandlerFunc(func(w http.ResponseWriter, r *http.Request) {
		template, err := nodetemplates.GetTemplateByPath(rootEndpoint)
		if err != nil {
			n.log.Error("GetTemplateByPath", zap.Error(err))
			w.WriteHeader(http.StatusInternalServerError)
			return
		}

		report, healthy := n.GetHealthReport(r.Context(), hooksClient)
		if !healthy {
			w.WriteHeader(http.StatusServiceUnavailable)
		}
		w.Header().Set("Cache-Control", "no-cache, no-store, must-revalidate")
		w.Header().Set("Content-Type", "text/html")

		if err := template.Execute(w, report); err != nil {
			n.log.Error("template.Execute", zap.Error(err))
			return
		}
	}))

	router.Handle(healthCheckEndpoint, http.HandlerFunc(func(w http.ResponseWriter, r *http.Request) {
		report, healthy := n.GetHealthReport(r.Context(), hooksClient)
		if !healthy {
			w.WriteHeader(http.StatusServiceUnavailable)
		}
		w.Header().Set("Content-Type", "application/json")
		w.Header().Set("Cache-Control", "no-cache, no-store, must-revalidate")
		_ = json.NewEncoder(w).Encode(report)
	}))

	n.server = &http.Server{
		Handler: router,
		ConnContext: func(ctx context.Context, c net.Conn) context.Context {
			return context.WithValue(ctx, "conn", c)
		},
		// ErrorLog: log.New(ioutil.Discard, "", log.LstdFlags),
	}

	if n.options.idleTimeout > 0 {
		opts := []httpidletimeout.Option{
			httpidletimeout.WithSkip(func(r *http.Request) bool {
				return r.URL.Path == healthCheckEndpoint
			}),
		}
		timeoutMiddleware := httpidletimeout.New(n.options.idleTimeout, opts...)
		router.Use(timeoutMiddleware.Handler)
		n.server.RegisterOnShutdown(timeoutMiddleware.Cancel)
		timeoutMiddleware.Start()
		go func() {
			_ = timeoutMiddleware.Wait(n.ctx)
			n.options.idleHandler()
		}()
	}

	listeners, err := n.newListeners(nodeConfig.Api.Options.Listener)
	if err != nil {
		return err
	}

	g, _ := errgroup.WithContext(n.ctx)

	for _, listener := range listeners {
		l := listener
		g.Go(func() error {
			n.log.Info("listening on",
				zap.String("addr", l.Addr().String()),
			)

<<<<<<< HEAD
			if err := n.server.Serve(l); err != nil {
				if err == http.ErrServerClosed {
					n.log.Debug("listener closed",
						zap.String("addr", l.Addr().String()),
					)
					return nil
				}
				return err
			}
			return nil
=======
			err := n.server.Serve(l)
			if err == nil {
				return nil
			}
			if err == http.ErrServerClosed {
				n.log.Debug("listener closed",
					zap.String("addr", l.Addr().String()),
				)
				return nil
			}
			return err
>>>>>>> 64546c1f
		})
	}

	n.log.Debug("public node url",
		zap.String("publicNodeUrl", nodeConfig.Api.Options.PublicNodeUrl),
	)

	return g.Wait()
}

// setApiDevConfigDefaults sets default values for the api config in dev mode
func (n *Node) setApiDevConfigDefaults(api *apihandler.Api) {
	if n.options.devMode {

		// we set these values statically so that auth never drops login sessions during development
		if api.AuthenticationConfig != nil && api.AuthenticationConfig.CookieBased != nil {
			if csrfSecret := loadvariable.String(api.AuthenticationConfig.CookieBased.CsrfSecret); csrfSecret == "" {
				api.AuthenticationConfig.CookieBased.CsrfSecret = &wgpb.ConfigurationVariable{
					Kind:                  wgpb.ConfigurationVariableKind_STATIC_CONFIGURATION_VARIABLE,
					StaticVariableContent: "aaaaaaaaaaa",
				}
			}

			if blockKey := loadvariable.String(api.AuthenticationConfig.CookieBased.BlockKey); blockKey == "" {
				api.AuthenticationConfig.CookieBased.BlockKey = &wgpb.ConfigurationVariable{
					Kind:                  wgpb.ConfigurationVariableKind_STATIC_CONFIGURATION_VARIABLE,
					StaticVariableContent: "aaaaaaaaaaaaaaaaaaaaaaaaaaaaaaaa",
				}
			}

			if hashKey := loadvariable.String(api.AuthenticationConfig.CookieBased.HashKey); hashKey == "" {
				api.AuthenticationConfig.CookieBased.HashKey = &wgpb.ConfigurationVariable{
					Kind:                  wgpb.ConfigurationVariableKind_STATIC_CONFIGURATION_VARIABLE,
					StaticVariableContent: "aaaaaaaaaaaaaaaaaaaaaaaaaaaaaaaa",
				}
			}
		}

	}
}

func (n *Node) filterHosts(api apihandler.Api) []string {
	hosts := []string{api.PrimaryHost}
WithNext:
	for _, host := range api.Hosts {
		for _, existing := range hosts {
			if host == existing {
				continue WithNext
			}
		}
		hosts = append(hosts, host)
	}
	var filtered []string
	for _, host := range hosts {
		switch host {
		case "":
			continue
		default:
			filtered = append(filtered, host)
		}
	}
	return filtered
}

func (n *Node) reconfigureOnConfigUpdate() error {
	g, ctx := errgroup.WithContext(n.ctx)

	for {
		select {
		case config := <-n.configCh:
			n.log.Debug("Updated config -> (re-)configuring server")
			_ = n.Close()

			// in a new routine, startServer is blocking
			g.Go(func() error {
				err := n.startServer(config)
				if err != nil {
					return err
				}
				return nil
			})

		case <-ctx.Done():
			return g.Wait()
		}
	}
}

func (n *Node) filePollConfig(filePath string) error {
	for {
		select {
		case <-n.ctx.Done():
			return nil
		case _, ok := <-n.options.configFileChange:
			if !ok {
				return nil
			}
			err := n.reloadFileConfig(filePath)
			if err != nil {
				return err
			}
		}
	}
}

func (n *Node) reloadFileConfig(filePath string) error {
	data, err := ioutil.ReadFile(filePath)
	if err != nil {
		n.log.Error("reloadFileConfig ioutil.ReadFile", zap.String("filePath", filePath), zap.Error(err))
		return err
	}
	if len(data) == 0 {
		return errors.New("empty config file")
	}
	var graphConfig wgpb.WunderGraphConfiguration
	err = json.Unmarshal(data, &graphConfig)
	if err != nil {
		n.log.Error("reloadFileConfig json.Unmarshal", zap.String("filePath", filePath), zap.Error(err))
		return err
	}

	config, err := CreateConfig(&graphConfig)
	if err != nil {
		n.log.Error("reloadFileConfig CreateConfig", zap.String("filePath", filePath), zap.Error(err))
		return err
	}

	n.configCh <- config

	return nil
<<<<<<< HEAD
}

func IsIPv4(address string) bool {
	return strings.Count(address, ":") < 2
}

func IsIPv6(address string) bool {
	return strings.Count(address, ":") >= 2
=======
>>>>>>> 64546c1f
}<|MERGE_RESOLUTION|>--- conflicted
+++ resolved
@@ -271,51 +271,6 @@
 
 	host, port := configuration.Host, configuration.Port
 
-<<<<<<< HEAD
-	var addrs []string
-	if net.ParseIP(host) == nil {
-		// Not an IP, resolve
-		var err error
-		addrs, err = net.LookupHost(host)
-		if err != nil {
-			return nil, fmt.Errorf("can't resolve host to listen on %s: %w", host, err)
-		}
-	} else {
-		addrs = append(addrs, host)
-	}
-
-	var listeners []net.Listener
-	for _, addr := range addrs {
-		bindProto := ""
-		address := ""
-		// By default, Go uses dual stack. That means, if we pass 0.0.0.0 (ipv4), it will
-		// bind on both IPv4 and IPv6. If we want to listen on IPv4 only, we need
-		// to pass the network as tcp4. Dual stack has produced some issues in container environments
-		// for those reasons we are using tcp4 or tcp6 explicitly.
-		if IsIPv4(addr) {
-			bindProto = "tcp4"
-			address = addr
-		} else if IsIPv6(addr) {
-			// Filter out link-local addresses
-			if strings.HasPrefix(addr, "fe80:") {
-				continue
-			}
-			bindProto = "tcp6"
-			address = fmt.Sprintf("[%s]", addr)
-		} else {
-			panic(fmt.Errorf("%s doesn't look like an IPv4 nor an IPv6", addr))
-		}
-
-		toListen := fmt.Sprintf("%s:%d", address, port)
-		listener, err := cfg.Listen(context.Background(), bindProto, toListen)
-		if err != nil {
-			return nil, fmt.Errorf("error listening on %s: %w", toListen, err)
-		}
-
-		listeners = append(listeners, &proxyproto.Listener{
-			Listener: listener,
-		})
-=======
 	var addrs []net.IP
 	// Calling LookupHost on an IP address will return the same
 	// address, so we don't need to handle addresses and hostnames
@@ -323,7 +278,6 @@
 	hostAddrs, err := net.DefaultResolver.LookupHost(n.ctx, host)
 	if err != nil {
 		return nil, fmt.Errorf("can't resolve host to listen on %s: %w", host, err)
->>>>>>> 64546c1f
 	}
 	for _, addr := range hostAddrs {
 		if ip := net.ParseIP(addr); ip != nil {
@@ -351,8 +305,6 @@
 			bindAddr = fmt.Sprintf("[%s]", saddr)
 		}
 
-<<<<<<< HEAD
-=======
 		toListen := fmt.Sprintf("%s:%d", bindAddr, port)
 		listener, err := cfg.Listen(n.ctx, bindProto, toListen)
 		if err != nil {
@@ -364,7 +316,6 @@
 		})
 	}
 
->>>>>>> 64546c1f
 	return listeners, nil
 }
 
@@ -585,18 +536,6 @@
 				zap.String("addr", l.Addr().String()),
 			)
 
-<<<<<<< HEAD
-			if err := n.server.Serve(l); err != nil {
-				if err == http.ErrServerClosed {
-					n.log.Debug("listener closed",
-						zap.String("addr", l.Addr().String()),
-					)
-					return nil
-				}
-				return err
-			}
-			return nil
-=======
 			err := n.server.Serve(l)
 			if err == nil {
 				return nil
@@ -608,7 +547,6 @@
 				return nil
 			}
 			return err
->>>>>>> 64546c1f
 		})
 	}
 
@@ -739,15 +677,4 @@
 	n.configCh <- config
 
 	return nil
-<<<<<<< HEAD
-}
-
-func IsIPv4(address string) bool {
-	return strings.Count(address, ":") < 2
-}
-
-func IsIPv6(address string) bool {
-	return strings.Count(address, ":") >= 2
-=======
->>>>>>> 64546c1f
 }