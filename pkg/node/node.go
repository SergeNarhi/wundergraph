--- conflicted
+++ resolved
@@ -271,16 +271,6 @@
 
 	host, port := configuration.Host, configuration.Port
 
-<<<<<<< HEAD
-	bindProto := "tcp"
-	// If they've passed 0.0.0.0, we only want to bind on IPv4
-	// rather than golang's dual stack default
-	if host == "0.0.0.0" {
-		bindProto = "tcp4"
-	}
-
-	listener, err := cfg.Listen(context.Background(), bindProto, fmt.Sprintf("%s:%d", host, port))
-=======
 	bindProto := ""
 	address := ""
 	// By default, Go uses dual stack. That means, if we pass 0.0.0.0 (ipv4), it will
@@ -296,7 +286,6 @@
 	}
 
 	listener, err := cfg.Listen(context.Background(), bindProto, address)
->>>>>>> 9cfc4853
 	if err != nil {
 		return nil, err
 	}
